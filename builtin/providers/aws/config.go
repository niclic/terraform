package aws

import (
	"fmt"
	"log"
	"strings"

	"github.com/hashicorp/go-cleanhttp"
	"github.com/hashicorp/go-multierror"

	"github.com/aws/aws-sdk-go/aws"
	"github.com/aws/aws-sdk-go/aws/awserr"
	"github.com/aws/aws-sdk-go/aws/credentials"
	"github.com/aws/aws-sdk-go/service/autoscaling"
	"github.com/aws/aws-sdk-go/service/cloudwatch"
	"github.com/aws/aws-sdk-go/service/cloudwatchlogs"
	"github.com/aws/aws-sdk-go/service/codedeploy"
	"github.com/aws/aws-sdk-go/service/directoryservice"
	"github.com/aws/aws-sdk-go/service/dynamodb"
	"github.com/aws/aws-sdk-go/service/ec2"
	"github.com/aws/aws-sdk-go/service/ecs"
	"github.com/aws/aws-sdk-go/service/efs"
	"github.com/aws/aws-sdk-go/service/elasticache"
	"github.com/aws/aws-sdk-go/service/elasticbeanstalk"
	elasticsearch "github.com/aws/aws-sdk-go/service/elasticsearchservice"
	"github.com/aws/aws-sdk-go/service/elb"
	"github.com/aws/aws-sdk-go/service/glacier"
	"github.com/aws/aws-sdk-go/service/iam"
	"github.com/aws/aws-sdk-go/service/kinesis"
	"github.com/aws/aws-sdk-go/service/lambda"
	"github.com/aws/aws-sdk-go/service/opsworks"
	"github.com/aws/aws-sdk-go/service/rds"
	"github.com/aws/aws-sdk-go/service/route53"
	"github.com/aws/aws-sdk-go/service/s3"
	"github.com/aws/aws-sdk-go/service/sns"
	"github.com/aws/aws-sdk-go/service/sqs"
)

type Config struct {
	AccessKey  string
	SecretKey  string
	Token      string
	Region     string
	MaxRetries int

	AllowedAccountIds   []interface{}
	ForbiddenAccountIds []interface{}

	DynamoDBEndpoint string
}

type AWSClient struct {
<<<<<<< HEAD
	cloudwatchconn       *cloudwatch.CloudWatch
	cloudwatchlogsconn   *cloudwatchlogs.CloudWatchLogs
	dynamodbconn         *dynamodb.DynamoDB
	ec2conn              *ec2.EC2
	ecsconn              *ecs.ECS
	efsconn              *efs.EFS
	elbconn              *elb.ELB
	esconn               *elasticsearch.ElasticsearchService
	autoscalingconn      *autoscaling.AutoScaling
	s3conn               *s3.S3
	sqsconn              *sqs.SQS
	snsconn              *sns.SNS
	r53conn              *route53.Route53
	region               string
	rdsconn              *rds.RDS
	iamconn              *iam.IAM
	kinesisconn          *kinesis.Kinesis
	elasticacheconn      *elasticache.ElastiCache
	elasticbeanstalkconn *elasticbeanstalk.ElasticBeanstalk
	lambdaconn           *lambda.Lambda
	opsworksconn         *opsworks.OpsWorks
=======
	cloudwatchconn     *cloudwatch.CloudWatch
	cloudwatchlogsconn *cloudwatchlogs.CloudWatchLogs
	dsconn             *directoryservice.DirectoryService
	dynamodbconn       *dynamodb.DynamoDB
	ec2conn            *ec2.EC2
	ecsconn            *ecs.ECS
	efsconn            *efs.EFS
	elbconn            *elb.ELB
	esconn             *elasticsearch.ElasticsearchService
	autoscalingconn    *autoscaling.AutoScaling
	s3conn             *s3.S3
	sqsconn            *sqs.SQS
	snsconn            *sns.SNS
	r53conn            *route53.Route53
	region             string
	rdsconn            *rds.RDS
	iamconn            *iam.IAM
	kinesisconn        *kinesis.Kinesis
	elasticacheconn    *elasticache.ElastiCache
	lambdaconn         *lambda.Lambda
	opsworksconn       *opsworks.OpsWorks
	glacierconn        *glacier.Glacier
	codedeployconn     *codedeploy.CodeDeploy
>>>>>>> f1c6673e
}

// Client configures and returns a fully initialized AWSClient
func (c *Config) Client() (interface{}, error) {
	var client AWSClient

	// Get the auth and region. This can fail if keys/regions were not
	// specified and we're attempting to use the environment.
	var errs []error

	log.Println("[INFO] Building AWS region structure")
	err := c.ValidateRegion()
	if err != nil {
		errs = append(errs, err)
	}

	if len(errs) == 0 {
		// store AWS region in client struct, for region specific operations such as
		// bucket storage in S3
		client.region = c.Region

		log.Println("[INFO] Building AWS auth structure")
		// We fetched all credential sources in Provider. If they are
		// available, they'll already be in c. See Provider definition.
		creds := credentials.NewStaticCredentials(c.AccessKey, c.SecretKey, c.Token)
		awsConfig := &aws.Config{
			Credentials: creds,
			Region:      aws.String(c.Region),
			MaxRetries:  aws.Int(c.MaxRetries),
			HTTPClient:  cleanhttp.DefaultClient(),
		}

		log.Println("[INFO] Initializing IAM Connection")
		client.iamconn = iam.New(awsConfig)

		err := c.ValidateCredentials(client.iamconn)
		if err != nil {
			errs = append(errs, err)
		}

		awsDynamoDBConfig := &aws.Config{
			Credentials: creds,
			Region:      aws.String(c.Region),
			MaxRetries:  aws.Int(c.MaxRetries),
			Endpoint:    aws.String(c.DynamoDBEndpoint),
		}
		// Some services exist only in us-east-1, e.g. because they manage
		// resources that can span across multiple regions, or because
		// signature format v4 requires region to be us-east-1 for global
		// endpoints:
		// http://docs.aws.amazon.com/general/latest/gr/sigv4_changes.html
		usEast1AwsConfig := &aws.Config{
			Credentials: creds,
			Region:      aws.String("us-east-1"),
			MaxRetries:  aws.Int(c.MaxRetries),
			HTTPClient:  cleanhttp.DefaultClient(),
		}

		log.Println("[INFO] Initializing DynamoDB connection")
		client.dynamodbconn = dynamodb.New(awsDynamoDBConfig)

		log.Println("[INFO] Initializing ELB connection")
		client.elbconn = elb.New(awsConfig)

		log.Println("[INFO] Initializing S3 connection")
		client.s3conn = s3.New(awsConfig)

		log.Println("[INFO] Initializing SQS connection")
		client.sqsconn = sqs.New(awsConfig)

		log.Println("[INFO] Initializing SNS connection")
		client.snsconn = sns.New(awsConfig)

		log.Println("[INFO] Initializing RDS Connection")
		client.rdsconn = rds.New(awsConfig)

		log.Println("[INFO] Initializing Kinesis Connection")
		client.kinesisconn = kinesis.New(awsConfig)

		log.Println("[INFO] Initializing Elastic Beanstalk Connection")
		client.elasticbeanstalkconn = elasticbeanstalk.New(awsConfig)

		authErr := c.ValidateAccountId(client.iamconn)
		if authErr != nil {
			errs = append(errs, authErr)
		}

		log.Println("[INFO] Initializing AutoScaling connection")
		client.autoscalingconn = autoscaling.New(awsConfig)

		log.Println("[INFO] Initializing EC2 Connection")
		client.ec2conn = ec2.New(awsConfig)

		log.Println("[INFO] Initializing ECS Connection")
		client.ecsconn = ecs.New(awsConfig)

		log.Println("[INFO] Initializing EFS Connection")
		client.efsconn = efs.New(awsConfig)

		log.Println("[INFO] Initializing ElasticSearch Connection")
		client.esconn = elasticsearch.New(awsConfig)

		log.Println("[INFO] Initializing Route 53 connection")
		client.r53conn = route53.New(usEast1AwsConfig)

		log.Println("[INFO] Initializing Elasticache Connection")
		client.elasticacheconn = elasticache.New(awsConfig)

		log.Println("[INFO] Initializing Lambda Connection")
		client.lambdaconn = lambda.New(awsConfig)

		log.Println("[INFO] Initializing CloudWatch SDK connection")
		client.cloudwatchconn = cloudwatch.New(awsConfig)

		log.Println("[INFO] Initializing CloudWatch Logs connection")
		client.cloudwatchlogsconn = cloudwatchlogs.New(awsConfig)

		log.Println("[INFO] Initializing OpsWorks Connection")
		client.opsworksconn = opsworks.New(usEast1AwsConfig)

		log.Println("[INFO] Initializing Directory Service connection")
		client.dsconn = directoryservice.New(awsConfig)

		log.Println("[INFO] Initializing Glacier connection")
		client.glacierconn = glacier.New(awsConfig)

		log.Println("[INFO] Initializing CodeDeploy Connection")
		client.codedeployconn = codedeploy.New(awsConfig)
	}

	if len(errs) > 0 {
		return nil, &multierror.Error{Errors: errs}
	}

	return &client, nil
}

// ValidateRegion returns an error if the configured region is not a
// valid aws region and nil otherwise.
func (c *Config) ValidateRegion() error {
	var regions = [11]string{"us-east-1", "us-west-2", "us-west-1", "eu-west-1",
		"eu-central-1", "ap-southeast-1", "ap-southeast-2", "ap-northeast-1",
		"sa-east-1", "cn-north-1", "us-gov-west-1"}

	for _, valid := range regions {
		if c.Region == valid {
			return nil
		}
	}
	return fmt.Errorf("Not a valid region: %s", c.Region)
}

// Validate credentials early and fail before we do any graph walking.
// In the case of an IAM role/profile with insuffecient privileges, fail
// silently
func (c *Config) ValidateCredentials(iamconn *iam.IAM) error {
	_, err := iamconn.GetUser(nil)

	if awsErr, ok := err.(awserr.Error); ok {

		if awsErr.Code() == "AccessDenied" || awsErr.Code() == "ValidationError" {
			log.Printf("[WARN] AccessDenied Error with iam.GetUser, assuming IAM profile")
			// User may be an IAM instance profile, or otherwise IAM role without the
			// GetUser permissions, so fail silently
			return nil
		}

		if awsErr.Code() == "SignatureDoesNotMatch" {
			return fmt.Errorf("Failed authenticating with AWS: please verify credentials")
		}
	}

	return err
}

// ValidateAccountId returns a context-specific error if the configured account
// id is explicitly forbidden or not authorised; and nil if it is authorised.
func (c *Config) ValidateAccountId(iamconn *iam.IAM) error {
	if c.AllowedAccountIds == nil && c.ForbiddenAccountIds == nil {
		return nil
	}

	log.Printf("[INFO] Validating account ID")

	out, err := iamconn.GetUser(nil)

	if err != nil {
		awsErr, _ := err.(awserr.Error)
		if awsErr.Code() == "ValidationError" {
			log.Printf("[WARN] ValidationError with iam.GetUser, assuming its an IAM profile")
			// User may be an IAM instance profile, so fail silently.
			// If it is an IAM instance profile
			// validating account might be superfluous
			return nil
		} else {
			return fmt.Errorf("Failed getting account ID from IAM: %s", err)
			// return error if the account id is explicitly not authorised
		}
	}

	account_id := strings.Split(*out.User.Arn, ":")[4]

	if c.ForbiddenAccountIds != nil {
		for _, id := range c.ForbiddenAccountIds {
			if id == account_id {
				return fmt.Errorf("Forbidden account ID (%s)", id)
			}
		}
	}

	if c.AllowedAccountIds != nil {
		for _, id := range c.AllowedAccountIds {
			if id == account_id {
				return nil
			}
		}
		return fmt.Errorf("Account ID not allowed (%s)", account_id)
	}

	return nil
}<|MERGE_RESOLUTION|>--- conflicted
+++ resolved
@@ -50,9 +50,9 @@
 }
 
 type AWSClient struct {
-<<<<<<< HEAD
 	cloudwatchconn       *cloudwatch.CloudWatch
 	cloudwatchlogsconn   *cloudwatchlogs.CloudWatchLogs
+	dsconn               *directoryservice.DirectoryService
 	dynamodbconn         *dynamodb.DynamoDB
 	ec2conn              *ec2.EC2
 	ecsconn              *ecs.ECS
@@ -72,31 +72,8 @@
 	elasticbeanstalkconn *elasticbeanstalk.ElasticBeanstalk
 	lambdaconn           *lambda.Lambda
 	opsworksconn         *opsworks.OpsWorks
-=======
-	cloudwatchconn     *cloudwatch.CloudWatch
-	cloudwatchlogsconn *cloudwatchlogs.CloudWatchLogs
-	dsconn             *directoryservice.DirectoryService
-	dynamodbconn       *dynamodb.DynamoDB
-	ec2conn            *ec2.EC2
-	ecsconn            *ecs.ECS
-	efsconn            *efs.EFS
-	elbconn            *elb.ELB
-	esconn             *elasticsearch.ElasticsearchService
-	autoscalingconn    *autoscaling.AutoScaling
-	s3conn             *s3.S3
-	sqsconn            *sqs.SQS
-	snsconn            *sns.SNS
-	r53conn            *route53.Route53
-	region             string
-	rdsconn            *rds.RDS
-	iamconn            *iam.IAM
-	kinesisconn        *kinesis.Kinesis
-	elasticacheconn    *elasticache.ElastiCache
-	lambdaconn         *lambda.Lambda
-	opsworksconn       *opsworks.OpsWorks
-	glacierconn        *glacier.Glacier
-	codedeployconn     *codedeploy.CodeDeploy
->>>>>>> f1c6673e
+	glacierconn          *glacier.Glacier
+	codedeployconn       *codedeploy.CodeDeploy
 }
 
 // Client configures and returns a fully initialized AWSClient
